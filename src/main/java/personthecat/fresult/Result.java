package personthecat.fresult;

import personthecat.fresult.exception.ResultUnwrapException;
import personthecat.fresult.exception.WrongErrorException;
import personthecat.fresult.functions.*;

import javax.annotation.CheckReturnValue;
import java.util.ArrayList;
import java.util.List;
import java.util.Objects;
import java.util.Optional;
import java.util.function.Consumer;
import java.util.function.Function;
import java.util.function.Predicate;
import java.util.function.Supplier;

import static personthecat.fresult.Shorthand.checkError;
import static personthecat.fresult.Shorthand.errorFound;
import static personthecat.fresult.Shorthand.f;
import static personthecat.fresult.Shorthand.runEx;
import static personthecat.fresult.Shorthand.unwrapEx;
import static personthecat.fresult.Shorthand.warn;
import static personthecat.fresult.Shorthand.wrongErrorEx;

/**
 * <h2>
 *   A powerful and expressive counterpart to {@link Optional} use for neatly
 *   handling errors.
 * </h2><p>
 *   This interface is capable of completely replacing the standard try-catch
 *   and try-with-resources notations in java. It has two essential modes of
 *   use:
 * </p><ol>
 *     <li>As a better return type for functions that use standard error handling
 *         procedures, and</li>
 *     <li>As a wrapper around functions that do not.</li>
 * </ol><h2>
 *     Using {@link Result} as a better return type
 * </h2><pre>
 *     // Return the product of each block.
 *     public static Result<String, IOException> betterReturn() {
 *       final File f = getFile();
 *       try {
 *         return Result.ok(getContents(f));
 *       } catch (final IOException e) {
 *         return Result.err(e);
 *       }
 *     }
 *
 *     // Create and return a new error directly.
 *     public static Result<String, IOException> betterReturnAlt() {
 *       final File f = getFile();
 *       return testConditions(f)
 *         ? Result.ok(getContents(f))
 *         : Result.err(new IOException());
 *     }
 * </pre><h3>
 *     Implementation
 * </h3><pre>
 *     // Handle all outcome scenarios.
 *     final Result<String, IOException> r1 = betterReturn()
 *       .ifErr(Result::WARN) // Output a warning message
 *       .ifOk(ContentConsumer::apply); // Consume the text output
 *
 *     // Transform the data into a common type.
 *     final int numLines = r1
 *       .fold(t -> t.lines().size(), e -> 0);
 *
 *     // Immediately supply an alternate value.
 *     final String output = betterReturnAlt()
 *       .orElseGet(String::new);
 *
 *     // Map the underlying data to a new type.
 *     final int hashCode = betterReturnAlt()
 *       .map(Object::hashCode)
 *       .orElse(0);
 * </pre><h2>
 *     Using {@link Result} as a try-catch wrapper
 * </h2><pre>
 *     // Standard conventions to be wrapped.
 *     public static String toWrap() throws IOException {
 *       final File f = getFile();
 *       return getContents(f);
 *     }
 * </pre><h3>
 *     Implementation
 * </h3><pre>
 *     // Generate instructions for wrapping this method.
 *     final PartialResult<String, IOException> r1 = Result.of(Name::toWrap);
 *
 *     // Consume these instructions and get a Result<T, E>.
 *     final Result<String, IOException> r2 = r1.ifErr(e -> log.warn("Oops!"));
 * </pre><p>
 *     Note that in order to use a {@link PartialResult} as a regular {@link Result},
 *     <b>you must call {@link #ifErr}</b> or another such which can consume the error.
 * </p>
 * @param <T> The type of value being wrapped.
 * @param <E> The type of error being wrapped.
 * @author PersonTheCat
 */
@SuppressWarnings({"unused", "UnusedReturnValue"})
public interface Result<T, E extends Throwable> extends OptionalResult<T, E> {

    /**
     * Accepts an error and ignores it, while still coercing it to its lowest type, thus
     * not allowing any unspecified error types to be ignored.
     *
     * <p>e.g.</p>
     * {@code Result.of(...).ifErr(Result::IGNORE);}
     */
    static <E extends Throwable> void IGNORE(final E e) {}

    /**
     * Accepts an error and logs it as a warning. This implementation is also type safe.
     * <p>e.g.</p>
     * {@code Result.of(...).ifErr(Result::WARN);}
     */
    static <E extends Throwable> void WARN(final E e) { warn("{}", e); }

    /**
     * Accepts an error and throws it. This implementation is also type safe.
     * <p>e.g.</p>
     * {@code Result.of(...).ifErr(Result::THROW);}
     */
    static <E extends Throwable> void THROW(final E e) { throw runEx(e); }

    /**
     * A runnable method for cases in which an {@link PartialOptionalResult} is empty.
     * <p>e.g.</p>
     * {@code Result.nullable(...).ifEmpty(Result::WARN_NULL);}
     */
    static void WARN_NULL() { warn("Null value in wrapper"); }

    /**
     * Returns a generic result containing no value or error. Use this method whenever
     * no operation needs to occur, but a `Result` value is being returned.
     *
     * @param <E> The type of error being consumed by the wrapper.
     * @return A singleton result which is always OK.
     */
    @CheckReturnValue
    @SuppressWarnings("unchecked")
    static <E extends Throwable> Value<Void, E> ok() {
        return (Value<Void, E>) Value.OK;
    }

    /**
     * Returns a new result with a value and no errors. Use this method whenever no operation
     * needs to occur, but a value exists and must be wrapped in a <code>Result</code>.
     *
     * @param val The value being wrapped.
     * @param <T> The type of value being consumed by the wrapper.
     * @param <E> The type of error being consumed by the wrapper.
     * @return A result which is always OK.
     */
    @CheckReturnValue
    static <T, E extends Throwable> Value<T, E> ok(final T val) {
        return new Value<>(val);
    }

    /**
     * Returns a new result with an error and no value present. Use this method to enable
     * callers to respond functionally even though error handling has already occurred.
     *
     * @param e The error being wrapped.
     * @param <T> The type of value being consumed by the wrapper.
     * @param <E> The type of error being consumed by the wrapper.
     * @return A result which is always an error.
     */
    @CheckReturnValue
    static <T, E extends Throwable> Error<T, E> err(final E e) {
        return new Error<>(e);
    }

    /**
     * Returns a new result with no error or value present. Use this method to enable
     * callers to respond functionally in an environment where error handling has
     * already occurred <em>and</em> you wish to optionally return null.
     *
     * @param <T> The type of value being consumed by the wrapper.
     * @param <E> The type of error being consumed by the wrapper.
     * @return A result which is always null.
     */
    @CheckReturnValue
    @SuppressWarnings("unchecked")
    static <T, E extends Throwable> Empty<T, E> empty() {
        return (Empty<T, E>) Empty.INSTANCE;
    }

    /**
     * This is the primary method for constructing a new <code>Result</code> object using any
     * operation which will either yield a value or produce an error.
     *
     * <p>e.g.</p>
     * <pre>
     *   final File f = getFile();
     *   // Get the result of calling f#mkdirs,
     *   // handling a potential SecurityException.
     *   final boolean success = Result.of(f::mkdirs)
     *     .orElseGet(e -> false); // ignore SecurityExceptions, return default.
     * </pre>
     *
     * @param attempt An expression which either yields a value or throws an exception.
     * @param <T> The type of value being consumed by the wrapper.
     * @param <E> The type of error being consumed by the wrapper.
     * @return A result which may either be a value or an error.
     */
    @CheckReturnValue
    static <T, E extends Throwable> Pending<T, E> of(final ThrowingSupplier<T, E> attempt) {
        return new Pending<>(attempt);
    }

    /**
     * Constructs a new result from an operation which will not yield a value.
     *
     * <p>e.g.</p>
     * <pre>
     *   // Functional equivalent to a standard try-catch block.
     *   Result.of(ClassName::thisWillFail)
     *     .ifErr(e -> {...}); // Process executes here.
     * </pre>
     *
     * @see Result#of(ThrowingSupplier)
     * @param attempt An expression which does not yield a value, but may err.
     * @param <E> The type of error being consumed by the wrapper.
     * @return A result which may either be OK or an error.
     */
    @CheckReturnValue
    static <E extends Throwable> Pending<Void, E> of(final ThrowingRunnable<E> attempt) {
        return new Pending<>(wrapVoid(attempt));
    }

    /**
     * Constructs a new result from an operation which may throw <b>any exception</b>.
     *
     * <p>
     *   Unlike {@link Result#of(ThrowingSupplier)}, this method is <b>not</b> lazily-evaluated.
     *   Instead, a result is returned immediately. This is allowed because the type of error
     *   being caught by the wrapper does not have to be acknowledged when queued for any
     *   possible outcome.
     * </p>
     *
     * @param attempt An expression which either yields a value or throws an exception.
     * @param <T> The type of value being consumed by the wrapper.
     * @return A result which may either a value or any kind of exception.
     */
    @CheckReturnValue
    static <T> Result<T, Throwable> suppress(final ThrowingSupplier<T, Throwable> attempt) {
        try {
            return ok(attempt.get());
        } catch (Throwable t) {
            return err(t);
        }
    }

    /**
     * Constructs a result from an operation which may throw <b>any exception</b> and not return
     * a value.
     *
     * @see Result#suppress(ThrowingSupplier)
     * @param attempt An expression which does not yield a value, but may err.
     * @return A result which may either be OK or any kind of exception.
     */
    @CheckReturnValue
    static Result<Void, Throwable> suppress(final ThrowingRunnable<Throwable> attempt) {
        try {
            attempt.run();
            return ok();
        } catch (Throwable t) {
            return err(t);
        }
    }

    /**
     * Constructs a new result from a known value which may or may not be null.
     *
     * <p>e.g.</p>
     * <pre>
     *   // Use this to wrap a value which may or may not be null
     *   // Call Optional#orElse or Optional#orElseGet to substitute
     *   // the value, if null.
     *   final Object result = Result.nullable(potentiallyNullValue)
     *     .defaultIfNull(Object::new); // Alternate value if null
     *     .orElseGet(e -> Optional.of(nonNullValue)) // Alternate value if err
     * </pre>
     *
     * @param value Any given value which may be null
     * @param <T> The type of value being consumed by the wrapper.
     * @param <E> The type of error being consumed by the wrapper.
     * @return A result which may either be a value or empty.
     */
    @CheckReturnValue
    static <T, E extends Throwable> OptionalResult<T, E> nullable(final T value) {
        return value != null ? Result.ok(value) : Result.empty();
    }

    /**
     * Variant of {@link #nullable(T)} in which <code>T</code> is wrapped in {@link Optional}.
     *
     * @param value Any given value which may be empty.
     * @param <T> The type of value being consumed by the wrapper.
     * @param <E> The type of error being consumed by the wrapper.
     * @return A result which either be a value or empty.
     */
    @CheckReturnValue
    @SuppressWarnings("OptionalUsedAsFieldOrParameterType")
    static <T, E extends Throwable> OptionalResult<T, E> nullable(final Optional<T> value) {
        return value.isPresent() ? Result.ok(value.get()) : Result.empty();
    }

    /**
     * Constructs a new result from an operation which may neither err or return a value.
     *
     * <p>e.g.</p>
     * <pre>
     *   // Use this to call a function which may either throw
     *   // an exception or simply return null. Call Optional#orElse
     *   // or Optional#orElseGet to substitute the value, if null.
     *   final Object result = Result.nullable(ClassName::thisMayReturnNullOrFail)
     *     .defaultIfNull(Object::new);
     *     .expect("Error message!")
     * </pre>
     *
     * @see Result#nullable(T)
     * @param attempt An expression which either yields a value or throws an error.
     * @param <T> The type of value being consumed by the wrapper.
     * @param <E> The type of error being consumed by the wrapper.
     * @return A result which may either be a value, an error, or null.
     */
    @CheckReturnValue
    static <T, E extends Throwable> PartialOptionalResult<T, E> nullable(final ThrowingSupplier<T, E> attempt) {
        return new PendingNullable<>(attempt);
    }

    /**
     * Variant of {@link #nullable(ThrowingSupplier)} in which the supplier returns {@link Optional}.
     *
     * @see Result#nullable(T)
     * @param attempt An expression which either yields a value or throws an error.
     * @param <T> The type of value being consumed by the wrapper.
     * @param <E> The type of error being consumed by the wrapper.
     * @return A result which may either be a value, an error, or null.
     */
    @CheckReturnValue
    static <T, E extends Throwable> PartialOptionalResult<T, E> nullable(final ThrowingOptionalSupplier<T, E> attempt) {
        return new PendingNullable<>(() -> attempt.get().orElse(null));
    }

    /**
     * Variant of {@link #suppress} which is allowed to contain null values.
     *
     * @see Result#nullable(T)
     * @param attempt An expression which either yields a value, throws <b>any</b> error,
     *                or returns null.
     * @param <T> The type of value being consumed by the wrapper.
     * @return A result which may either be a value, <b>any</b> error, or null.
     */
    static <T> OptionalResult<T, Throwable> suppressNullable(final ThrowingSupplier<T, Throwable> attempt) {
        try {
            return nullable(attempt.get());
        } catch (Throwable t) {
            return err(t);
        }
    }

    /**
     * Variant of {@link #suppressNullable(ThrowingSupplier)} in which the return value is
     * wrapped in {@link Optional}.
     *
     * @see Result#suppressNullable(ThrowingSupplier)
     * @param attempt An expression which either yields a value, throws <b>any</b> error,
     *                or returns null.
     * @param <T> The type of value being consumed by the wrapper.
     * @return A result which may either be a value, <b>any</b> error, or null.
     */
    static <T> OptionalResult<T, Throwable> suppressNullable(final ThrowingOptionalSupplier<T, Throwable> attempt) {
        return suppressNullable(() -> attempt.get().orElse(null));
    }

    /**
     * Constructs a handler for generating a new Result from an operation with resources.
     * The implementation returned, {@link WithResource}, allows one additional `with`
     * clause, enabling multiple resources to be chained, consumed, and closed. This is
     * the functional equivalent of using a standard try-with-resources block.
     *
     * <p>e.g.</p>
     * <pre>
     *   final File f = getFile();
     *   // Attempt to generate a new FileWriter and
     *   // use it write lines into `f`.
     *   Result.with(() -> new FileWriter(f))
     *     .of(writer -> writer.write("Hello World!"))
     *     .expect("Tried to write. It failed.");
     * </pre>
     *
     * @param <R> The type of resource being consumed by the wrapper.
     * @param <E> The type of error being consumed by the wrapper.
     * @param resource An expression which yields an {@link AutoCloseable} resource.
     * @return A handle for interacting with the given resource.
     */
    @CheckReturnValue
    static <R extends AutoCloseable, E extends Throwable>
    WithResource<R, E> with(final ThrowingSupplier<R, E> resource) {
        return new WithResource<>(resource);
    }

    /**
     * Shorthand method for following a {@link #with(ThrowingSupplier)} call with a
     * {@link WithResource#of(ThrowingFunction)} call. Use this for example with
     * convoluted {@link #with} calls that require additional lines to avoid unnecessary
     * indentation.
     *
     * <p>e.g.</p>
     * <pre>
     *   final File f = getFile();
     *   Result.with(() -> new FileWriter(f), writer -> {
     *     writer.write("Hello World!");
     *   }).expect("Tried to write. It failed.");
     * </pre>
     *
     * @param resource An expression which yields an {@link AutoCloseable} resource.
     * @param attempt  An expression which consumes the resource and either yields a
     *                 value or throws an exception.
     * @param <R> The type of resource being consumed by the wrapper.
     * @param <T> The type of value being consumed by the wrapper.
     * @param <E> The type of error being consumed by the wrapper.
     * @return A result which may either be a value or an error.
     */
    @CheckReturnValue
    static <R extends AutoCloseable, T, E extends Throwable>
    Pending<T, E> with(final ThrowingSupplier<R, E> resource, final ThrowingFunction<R, T, E> attempt) {
        return with(resource).of(attempt);
    }

    /**
     * Shorthand method for following a {@link #with(ThrowingSupplier)} call with a
     * {@link WithResource#of} call. Use this for an alternative to
     * {@link Result#with(ThrowingSupplier, ThrowingFunction)} that does not return
     * a value.
     *
     * @see Result#with(ThrowingSupplier, ThrowingFunction)
     * @param resource An expression which yields an {@link AutoCloseable} resource.
     * @param attempt  An expression which consumes the resource and does not yield
     *                 a value, but may err.
     * @param <R> The type of resource being consumed by the wrapper.
     * @param <E> The type of error being consumed by the wrapper.
     * @return A result which may either be a value or an error.
     */
    @CheckReturnValue
    static <R extends AutoCloseable, E extends Throwable>
    Pending<Void, E> with(final ThrowingSupplier<R, E> resource, final ThrowingConsumer<R, E> attempt) {
        return with(resource).of(attempt);
    }

    /**
     * Creates a new {@link Protocol} for handling the specified error type. Can be
     * chained with additional definitions to handle multiple different error types,
     * as needed.
     *
     * @param clazz The class of error to be handled by this definition.
     * @param f     The function used for handling this kind of error.
     * @param <E>   The type of error being handled by this procedure.
     * @return A new {@link Protocol} for handling the specified error type.
     */
    @CheckReturnValue
    static <E extends Throwable> Protocol define(final Class<E> clazz, final Consumer<E> f) {
        return new Protocol().and(clazz, f);
    }

    /**
     * Creates a new {@link Resolver} for handling the specified error type. Can be
     * chained with additional definitions to handled multiple different error types,
     * as needed.
     *
     * @param clazz The class of error to be handled by this definition.
     * @param f     The function used for handling this kind of error.
     * @param <T>   The type of value being wrapped by this handler.
     * @param <E>   The type of error being handled by this procedure.
     * @return A new {@link Protocol} for handling the specified error type.
     */
    @CheckReturnValue
    static <T, E extends Throwable> Resolver<T> resolve(final Class<E> clazz, final Function<E, T> f) {
        return new Resolver<T>().and(clazz, f);
    }

    /**
     * Wraps any exceptions from the array into a new Result object.
     *
     * @param results An array of result wrappers to be joined.
     * @return A new wrapper which yields no value, but throws any possible exception from
     *         the input.
     */
    @SafeVarargs
    @CheckReturnValue
    static <E extends Throwable> Result<Void, E> join(final Result<Void, E>... results) {
        for (Result<Void, E> result : results) {
            if (result.isErr()) {
                return result;
            }
        }
        return Result.ok();
    }
    /**
     * Wraps any exceptions from the array into a new Result object.
     *
     * @param results An array of result wrappers to be joined.
     * @return A new wrapper which yields no value, but throws any possible exception from
     *         the input.
     */
    @SafeVarargs
    @CheckReturnValue
    static <E extends Throwable> Pending<Void, E> join(final Pending<Void, E>... results) {
        return new Pending<>(() -> {
            for (Pending<Void, E> result : results) {
                try {
                    result.orElseThrow();
                } catch (final Throwable e) {
                    throw Shorthand.<E>errorFound(e);
                }
            }
            return Void.INSTANCE;
        });
    }

    /**
     * Collects a series of results into a <b>mutable</b> list of their contents.
     *
     * @param results An array of result wrappers to be collected from.
     * @return A new wrapper which yields a mutable list of results, while throwing
     *         any possible exception from the input.
     */
    @SafeVarargs
    @CheckReturnValue
    static <T, E extends Throwable> Pending<List<T>, E> collect(final Result<T, E>... results) {
        return new Pending<>(() -> {
            final List<T> list = new ArrayList<>();
            for (Result<T, E> result : results) {
                list.add(result.orElseThrow());
            }
            return list;
        });
    }

    /**
     * Converts a {@link ThrowingRunnable} type with no return value into a {@link ThrowingSupplier}
     * which implicitly returns an instance of {@link Void}.
     *
     * @param attempt A function which may throw a checked exception.
     * @param <E> The type of exception being thrown by the function.
     * @return A supplier wrapping this runnable function.
     */
    static <E extends Throwable> ThrowingSupplier<Void, E> wrapVoid(final ThrowingRunnable<E> attempt) {
        return () -> {
            attempt.run();
            return Void.INSTANCE;
        };
    }

    /**
     * Converts a {@link ThrowingConsumer} type with no return value into a {@link ThrowingFunction}
     * which implicitly returns an instance of {@link Void}.
     *
     * @param attempt A function which may either yield a value or throw a checked exception.
     * @param <R> The type of resource being consumed by the function.
     * @param <E> The type of exception being thrown by the function.
     * @return A function wrapping this consumer function.
     */
    static <R, E extends Throwable> ThrowingFunction<R, Void, E> wrapVoid(final ThrowingConsumer<R, E> attempt) {
        return r -> {
            attempt.accept(r);
            return Void.INSTANCE;
        };
    }

    /**
     * Converts a {@link ThrowingBiConsumer} type with no return value into a {@link ThrowingBiFunction}
     * which implicitly returns an instance of {@link Void}.
     *
     * @param attempt A function which may either yield a value or throw a checked exception.
     * @param <R1> The first type of resource being consumed by the function.
     * @param <R2> The second type of resource being consumed by the function.
     * @param <E> The type of exception being thrown by the function.
     * @return A function wrapping this consumer.
     */
    static <R1, R2, E extends Throwable>
    ThrowingBiFunction<R1, R2, Void, E> wrapVoid(final ThrowingBiConsumer<R1, R2, E> attempt) {
        return (r1, r2) -> {
            attempt.accept(r1, r2);
            return Void.INSTANCE;
        };
    }

    /**
     * Returns whether the expected type of error occurred in the process.
     *
     * e.g.
     * <pre>
     *   final Result<Void, RuntimeException> result = getResult();
     *   // Compute the result and proceed only if it errs.
     *   if (result.isErr()) {
     *       ...
     *   }
     * </pre>
     *
     * @return true, if an error is present.
     */
    @Override
    @CheckReturnValue
    boolean isErr();

    /**
     * Accepts an expression for what to do in the event of an error being present.
     * <p>
     *   Use this whenever you want to functionally handle both code paths (i.e. error
     *   vs. value).
     * </p>
     * @throws WrongErrorException If the underlying error is an unexpected type.
     * @param f A function consuming the error, if present.
     * @return This, or else a complete {@link Result}.
     */
    @Override
    Result<T, E> ifErr(final Consumer<E> f);

    /**
     * Returns whether a value was yielded or no error occurred.
     *
     * <p>e.g.</p>
     * <pre>
     *   final Result<Void, RuntimeException> result = getResult();
     *   // Compute the result and proceed only if it does not err.
     *   if (result.isOk()) {
     *       ...
     *   }
     * <pre>
     *
     * @return true, if a value is present.
     */
    @Override
    @CheckReturnValue
    boolean isOk();

    /**
     * Accepts an expression for what to do in the event of no error
     * being present. Use this whenever you want to functionally handle
     * both code paths (i.e. error vs. value).
     *
     * @param f A function consuming the value, if present.
     * @return This, or else a complete {@link Result}.
     */
    @Override
    Result<T, E> ifOk(final Consumer<T> f);

    /**
     * Effectively casts this object into a standard Optional instance.
     * Prefer calling {@link Result#get(Consumer)}, as this removes the need for
     * any implicit error checking.
     *
     * @return The underlying value, wrapped in {@link Optional}.
     */
    @Override
    @CheckReturnValue
    Optional<T> get();

    /**
     * Retrieves the underlying error, wrapped in Optional.
     *
     * @return The underlying error, wrapped in {@link Optional}.
     */
    @Override
    @CheckReturnValue
    Optional<E> getErr();

    /**
     * Converts this wrapper into a new type when accounting for both potential outcomes.
     *
     * @param ifOk The transformer applied if a value is present in the wrapper.
     * @param ifErr The transformer applied if an error is present in the wrapper.
     * @param <U> The type of value being output by this method.
     * @return The output of either <code>ifOk</code> or <code>ifErr</code>.
     */
    @CheckReturnValue
    <U> U fold(final Function<T, U> ifOk, final Function<E, U> ifErr);

    /**
     * Strips away the final layer of uncertainty and returns a definite {@link Value}.
     *
     * <p>e.g.</p>
     * <pre>
     *   final String value = getStringOrFail()
     *     .resolve(e -> "Default value")
     *     .expose(); // No consequences.
     * </pre>
     *
     * @param ifErr A handler which provides a default value.
     * @return A result which can only be a {@link Value}.
     */
    @CheckReturnValue
    Value<T, E> resolve(final Function<E, T> ifErr);

    /**
     * Yields the underlying value or else the input. This is equivalent to
     * running `getResult().get(e -> {...}).orElse();`
     *
     * @return The underlying value, or else the input.
     */
    @Override
    @CheckReturnValue
    T orElse(final T val);

    /**
     * Variant of {@link PartialResult#orElseGet(Function)} which does not specifically
     * consume the error.
     *
     * @param f A function which supplies a new value if none is present in the
     *             wrapper.
     * @return The underlying value, or else func.get().
     */
    @Override
    @CheckReturnValue
    T orElseGet(final Supplier<T> f);

    /**
     * Variant of {@link Result#get()} which simultaneously handles a potential error
     * and yields a substitute value. Equivalent to following a {@link Result#get()}
     * call with a call to {@link Optional#orElseGet}.
     *
     * @throws RuntimeException wrapping the original error, if an unexpected type
     *                          of error is present in the wrapper.
     * @param f A function which returns an alternate value given the error, if
     *             present.
     * @return The underlying value, or else func.apply(E).
     */
    @CheckReturnValue
    T orElseGet(final Function<E, T> f);

    /**
     * Maps to a new Result if an error is present. Use this whenever your first and
     * second attempt at retrieving a value may fail.
     *
     * @param f A new function to attempt in the presence of an error.
     * @return The pending result of the new function, if an error is present,
     *         or else a complete {@link Result}.
     */
    @CheckReturnValue
    PartialResult<T, E> orElseTry(final ThrowingFunction<E, T, E> f);

    /**
     * Variant of {@link #orElseTry(ThrowingFunction)} which ignores the error value,
     * if present.
     *
     * @param f A new function to attempt in the presence of an error.
     * @return The pending result of the new function, if an error is present,
     *         or else a complete {@link Result}.
     */
    @Override
    @CheckReturnValue
    PartialResult<T, E> orElseTry(final ThrowingSupplier<T, E> f);

    /**
     * Variant of {@link #orElseTry(ThrowingFunction)} which handles the error when
     * given a specific {@link Protocol}.
     *
     * @param protocol Instructions for handling errors beyond this point.
     * @param f A new function to attempt in the presence of an error.
     * @return A result which may contain either a value or <b>any</b> error.
     */
    @CheckReturnValue
    Result<T, Throwable> orElseTry(final Protocol protocol, final ThrowingFunction<E, T, Throwable> f);

    /**
     * Variant of {@link #orElseTry(Protocol, ThrowingFunction)} which does not
     * consume the underlying error.
     *
     * @param protocol Instructions for handling errors beyond this point.
     * @param f A new function to attempt in the presence of an error.
     * @return A result which may contain either a value or <b>any</b> error.
     */
    @Override
    @CheckReturnValue
    default Result<T, Throwable> orElseTry(final Protocol protocol, final ThrowingSupplier<T, Throwable> f) {
        return this.orElseTry(protocol, e -> f.get());
    }

    /**
     * Variant of {@link #orElseTry(ThrowingFunction)} which handles the error when
     * given a {@link Resolver}.
     *
     * @param resolver Instructions for handling errors beyond this point.
     * @param f A new function to attempt in the presence of an error.
     * @return A result which can only be a value.
     */
    @CheckReturnValue
    Value<T, Throwable> orElseTry(final Resolver<T> resolver, final ThrowingFunction<E, T, Throwable> f);

    /**
     * Variant of {@link #orElseTry(Resolver, ThrowingFunction)} which does not
     * consume the underlying error.
     *
     * @param resolver Instructions for handling errors beyond this point.
     * @param f A new function to attempt in the presence of an error.
     * @return A result which may contain either a value or <b>any</b> error.
     */
    @CheckReturnValue
    default Value<T, Throwable> orElseTry(final Resolver<T> resolver, final ThrowingSupplier<T, Throwable> f) {
        return this.orElseTry(resolver, e -> f.get());
    }

    /**
     * Replaces the underlying value with the result of func.apply(). Use this
     * whenever you need to map a potential value to a different value.
     *
     * <p>e.g.</p>
     * <pre>
     *   final int secretArrayLength = Result.of(() -> getSecretArray())
     *      .get(e -> {...}) // Handle any errors.
     *      .map(array -> array.length) // Return the length instead.
     *      .orElse(0); // Didn't work. Call Optional#orElse().
     * </pre>
     *
     * @param f The mapper applied to the value.
     * @return A new Result with its value mapped.
     */
    @Override
    @CheckReturnValue
    <M> Result<M, E> map(final Function<T, M> f);

    /**
     * Replaces the underlying error with the result of func.apply(). Use this
     * whenever you need to map a potential error to another error.
     *
     * @param f The mapper applied to the error.
     * @return A new Result with its error mapped.
     */
    @Override
    @CheckReturnValue
    <E2 extends Throwable> Result<T, E2> mapErr(final Function<E, E2> f);

    /**
     * Replaces the entire value with a new result, if present. Use this whenever
     * you need to map a potential value to another function which yields a Result.
     *
     * @param f A function which yields a new Result wrapper if a value is present.
     * @return The new function yielded, if a value is present, else this.
     */
    @CheckReturnValue
    <M> Result<M, E> flatMap(final ResultFunction<T, M, E> f);

    /**
     * Variant of {@link #flatMap(ResultFunction)} which yields an {@link OptionalResult}.
     *
     * @param f A function which yields a new Result wrapper if a value is present.
     * @return The new function yielded, if a value is present, else this.
     */
    @Override
    @CheckReturnValue
    <M> OptionalResult<M, E> flatMap(final OptionalResultFunction<T, M, E> f);

    /**
     * Replaces the entire value with a new result, if present. Use this whenever
     * you need to map a potential error to another function which yields a Result.
     *
     * @param f A function which yields a new Result wrapper if an error is present.
     * @return The new function yielded, if an error is present, or else a complete
     *         {@link Result}.
     */
    @CheckReturnValue
    <E2 extends Throwable> Result<T, E2> flatMapErr(final ResultFunction<E, T, E2> f);

    /**
     * Variant of {@link #flatMapErr(ResultFunction)} which yields an {@link OptionalResult}.
     *
     * @param f A function which yields a new Result wrapper if an error is present.
     * @return The new function yielded, if an error is present, or else a complete
     *         {@link Result}.
     */
    @Override
    @CheckReturnValue
    <E2 extends Throwable> OptionalResult<T, E2> flatMapErr(final OptionalResultFunction<E, T, E2> f);

    /**
     * Filters the underlying value out of the wrapper based on the given condition.
     *
     * <p>e.g.</p>
     * <pre>
     *   Result.of(() -> "Hello, world!) // Value is present
     *     .filter(() -> false) // Value is removed.
     *     .assertEmpty(); // No exception is thrown.
     * </pre>
     *
     * @param f A predicate which determines whether to keep the underlying value, if present.
     * @return A new result with no value, or else this.
     */
    @Override
    @CheckReturnValue
    OptionalResult<T, E> filter(final Predicate<T> f);

    /**
     * Variant of {@link #filter(Predicate)} which converts the filtered value into an error.
     *
     * <p>e.g.</p>
     * <pre>
     *   Result.of(() -> "Hello, world!") // Value is present
     *     .filter(String::isEmpty, Throwable::new)
     *     .unwrapErr(); // No exception is thrown.
     * </pre>
     *
     * @param f A predicate which determines whether to keep the underlying value, if present.
     * @param err Supplies a default error if the predicate is matched.
     * @return A new result with an error, or else this.
     */
    @Override
    @CheckReturnValue
    Result<T, E> filter(final Predicate<T> f, final Supplier<E> err);

    /**
     * Filters the underlying error out of the wrapper based on the given condition.
     *
     * <p>e.g.</p>
     * <pre>
     *   Result.of(() -> throwException()) // Error is present
     *     .filterErr(() -> false) // Error is removed.
     *     .assertEmpty(); // No exception is thrown.
     * </pre>
     *
     * @param f A predicate which determines whether to keep the underlying error, if present.
     * @return A new result with no error, or else this.
     */
    @Override
    @CheckReturnValue
    OptionalResult<T, E> filterErr(final Predicate<E> f);

    /**
     * Variant of {@link #filterErr(Predicate)} which converts the filtered error into a value.
     *
     * <p>e.g.</p>
     * <pre>
     *   Result.&lt;Integer, Exception&gt;of(() -> throwException()) // Error is present
     *     .filterErr(e -> false, () -> 0) // Error is removed.
     *     .unwrap(); // No exception is thrown.
     * </pre>
     *
     * @param f A predicate which determines whether to keep the underlying error, if present.
     * @param val Supplies a default value if the predicate is matched.
     * @return A new result with a value, or else this.
     */
    @Override
    @CheckReturnValue
    Result<T, E> filterErr(final Predicate<E> f, final Supplier<T> val);

    /**
     * Consumes an event to run in the event of success in this wrapper.
     *
     * <p>e.g.</p>
     * <pre>
     *   Result.any(() -> "Hello, world!") // Result is OK
     *     .andThen(String::length); // becomes a Result&lt;Integer, E&gt;
     * </pre>
     *
     * @param f The event to run, if OK.
     * @param <M> The new type of value being consumed by the wrapper.
     * @return A new result containing the output of this function, or else this.
     */
    @Override
    @CheckReturnValue
    <M> Result<M, E> andThen(final Function<T, M> f);

    /**
     * Variant of {@link #andThen(Function)} which may fail. <b>Any error returned by this
     * event must be acknowledged</b>.
     *
     * <p>e.g.</p>
     * <pre>
     *   Result.any(() -> "Hello, world!) // Result is OK
     *     .andThenTry(s -> throwException()) // Result is not OK
     *     .ifErr(Result::WARN); // This problem will be logged.
     * </pre>
     *
     * @param attempt The next procedure to attempt, if OK.
     * @param <M> The new type of value being consumed by the wrapper.
     * @return A new result containing the output of this function, or else this.
     */
    @Override
    @CheckReturnValue
    <M> PartialResult<M, E> andThenTry(final ThrowingFunction<T, M, E> attempt);

    /**
     * Variant of {@link #andThenTry} which is allowed to throw <b>any</b> exception.
     * Returns a less restrictive wrapper.
     *
     * @param attempt The next procedure to attempt, if OK.
     * @param <M> The new type of value being consumed by the wrapper.
     * @return A new result containing the output of this function, or else this.
     */
    @Override
    @CheckReturnValue
    <M> Result<M, Throwable> andThenSuppress(final ThrowingFunction<T, M, Throwable> attempt);

    /**
     * Variant of {@link #andThen(Function)} which ignores the value in the wrapper.
     *
     * @param f The event to run, if OK.
     * @return A new result containing the output of this function, or else this.
     */
    @Override
    Result<Void, E> andThen(final Runnable f);

    /**
     * Variant of {@link #andThenTry(ThrowingFunction)} which ignores the value in
     * the wrapper.
     *
     * @param attempt The next procedure to attempt, if OK.
     * @return A new result containing the output of this function, or else this.
     */
    @Override
    @CheckReturnValue
    PartialResult<Void, E> andThenTry(final ThrowingRunnable<E> attempt);

    /**
     * Variant of {@link #andThenSuppress(ThrowingFunction)} which ignores the value
     * in the wrapper.
     *
     * @param attempt The next procedure to attempt, if OK.
     * @return A new result containing the output of this function, or else this.
     */
    @Override
    @CheckReturnValue
    Result<Void, Throwable> andThenSuppress(final ThrowingRunnable<Throwable> attempt);

    /**
     * Attempts to retrieve the underlying error, asserting that one must exist.
     *
     * @throws ResultUnwrapException If no error is present to be unwrapped.
     * @return The underlying error.
     */
    @Override
    @CheckReturnValue
    default E unwrapErr() {
        return this.expectErr("Attempted to unwrap a result with no error.");
    }

    /**
     * Yields the underlying error, throwing a generic exception if no error is present.
     *
     * @throws ResultUnwrapException If no error is present to be unwrapped.
     * @param message The message to display in the event of an error.
     * @return The underlying error.
     */
    @Override
    @CheckReturnValue
    E expectErr(final String message);

    /**
     * Formatted variant of {@link #expectErr}.
     *
     * @throws ResultUnwrapException If no error is present to be unwrapped.
     * @param message The message to display in the event of an error.
     * @param args A series of interpolated arguments (replacing <code>{}</code>).
     * @return The underlying error.
     */
    @Override
    @CheckReturnValue
    default E expectErr(final String message, final Object... args) {
        return this.expectErr(f(message, args));
    }

    /**
     * Variant of {@link #unwrap} which throws the original error, if applicable.
     *
     * @throws E The original error, if present.
     * @return The underlying value.
     */
    @Override
    default T orElseThrow() throws E {
        this.throwIfErr();
        return unwrap();
    }

    /**
     * If an error is present, it will be thrown by this method.
     *
     * @throws E The original error, if present.
     */
    @Override
    void throwIfErr() throws E;

    /**
     * An implementation of {@link Result} which is the outcome of a successful operation.
     *
     * @param <T> The type of value being wrapped
     * @param <E> A dummy parameter for the call site
     */
    class Value<T, E extends Throwable> implements PartialResult<T, E>, Result<T, E> {

        private static final Value<Void, ?> OK = new Value<>(Void.INSTANCE);
        private static final long serialVersionUID = 2L;

        private final T value;

        private Value(final T value) {
            this.value = Objects.requireNonNull(value, "Value may not be null");
        }

        /**
         * Returns the underlying value with no wrapper. This is a safe operation
         * when a given {@link Result} is known to be a {@link Value}.
         *
         * @return The underlying value.
         */
        public T expose() {
            return this.value;
        }

        /**
<<<<<<< HEAD
         * @deprecated Always returns this.
         */
        @Override
        @Deprecated
        public Value<T, E> defaultIfEmpty(final Supplier<T> defaultGetter) {
            return this;
        }

        /**
         * @deprecated Always returns this.
         */
        @Override
        @Deprecated
        public Value<T, E> errIfEmpty(final Supplier<E> defaultGetter) {
            return this;
        }

        /**
=======
>>>>>>> 6f935d8f
         * @deprecated Always returns false.
         */
        @Override
        @Deprecated
        public boolean isEmpty() {
            return false;
        }

        /**
         * @deprecated Always returns false.
         */
        @Override
        @Deprecated
        public boolean isErr() {
            return false;
        }

        /**
         * @deprecated Always returns false.
         */
        @Override
        @Deprecated
        public boolean isErr(final Class<? super E> clazz) {
            return false;
        }

        /**
         * @deprecated Always returns false.
         */
        @Override
        @Deprecated
        public boolean isAnyErr() {
            return false;
        }

        /**
         * @deprecated Never runs.
         */
        @Override
        @Deprecated
        public Value<T, E> ifErr(final Consumer<E> f) {
            return this;
        }

        /**
         * @deprecated Always returns true.
         */
        @Override
        @Deprecated
        public boolean isOk() {
            return true;
        }

        /**
         * @deprecated Always runs.
         */
        @Override
        @Deprecated
        public Value<T, E> ifOk(final Consumer<T> f) {
            f.accept(this.value);
            return this;
        }

        /**
         * @deprecated Always returns full. Use {@link Value#expose}.
         */
        @Override
        @Deprecated
        public Optional<T> get(final Consumer<E> func) {
            return Optional.of(this.value);
        }

        /**
         * @deprecated Call {@link Value#expose} instead.
         */
        @Override
        @Deprecated
        public Optional<T> get() {
            return Optional.of(this.value);
        }

        /**
         * @deprecated Always returns empty.
         */
        @Override
        @Deprecated
        public Optional<E> getErr() {
            return Optional.empty();
        }

        /**
         * @deprecated Always returns empty.
         */
        @Override
        @Deprecated
        public Optional<Throwable> getAnyErr() {
            return Optional.empty();
        }

        /**
         * @deprecated Always returns <code>ifOk#apply</code>
         */
        @Override
        @Deprecated
        public <U> U fold(final Function<T, U> ifOk, final Function<E, U> ifErr) {
            return ifOk.apply(this.value);
        }

        /**
         * @deprecated Always returns this.
         */
        @Override
        @Deprecated
        public Value<T, E> resolve(final Function<E, T> ifErr) {
            return this;
        }

        /**
         * @deprecated Call {@link Value#expose} instead.
         */
        @Override
        @Deprecated
        public T expect(final String message) {
            return this.value;
        }

        /**
         * @deprecated Call {@link Value#expose} instead.
         */
        @Override
        public T expect(final String message, final Object... args) {
            return this.value;
        }

        /**
         * @deprecated Always fails.
         */
        @Override
        @Deprecated
        public E expectErr(final String message) {
            throw unwrapEx(message);
        }

        /**
         * @deprecated Always fails.
         */
        @Override
        @Deprecated
        public E expectErr(final String message, final Object... args) {
            throw unwrapEx(f(message, args));
        }

        /**
         * @deprecated Call {@link Value#expose} instead.
         */
        @Override
        @Deprecated
        public T orElseThrow() {
            return this.value;
        }

        /**
         * @deprecated Has no effect.
         */
        @Override
        @Deprecated
        public void throwIfErr() {}

        /**
         * @deprecated Always returns this.
         */
        @Override
        @Deprecated
        @SuppressWarnings("deprecation")
        public Value<T, E> defaultIfEmpty(final Supplier<T> defaultGetter) {
            return this;
        }

        /**
         * @deprecated Always returns this.
         */
        @Override
        @Deprecated
        @SuppressWarnings("deprecation")
        public Value<T, E> ifEmpty(final Runnable f) {
            return this;
        }

        /**
         * @deprecated Always fails.
         */
        @Override
        @Deprecated
        @SuppressWarnings("deprecation")
        public void assertEmpty() {
            throw unwrapEx("Result contains a value");
        }

        /**
         * @deprecated Always fails.
         */
        @Override
        @Deprecated
        @SuppressWarnings("deprecation")
        public void expectEmpty(final String message) {
            throw unwrapEx(message);
        }

        /**
         * @deprecated Always fails.
         */
        @Override
        @Deprecated
        @SuppressWarnings("deprecation")
        public void expectEmpty(final String message, final Object... args) {
            throw unwrapEx(f(message, args));
        }

        /**
         * @deprecated Call {@link Value#expose} instead.
         */
        @Override
        @Deprecated
        public T orElse(final T val) {
            return this.value;
        }

        /**
         * @deprecated Call {@link Value#expose} instead.
         */
        @Override
        @Deprecated
        public T orElseGet(final Supplier<T> f) {
            return this.value;
        }

        /**
         * @deprecated Call {@link Value#expose} instead.
         */
        @Override
        @Deprecated
        public T orElseGet(final Function<E, T> f) {
            return this.value;
        }

        /**
         * @deprecated Nothing to try.
         */
        @Override
        @Deprecated
        public Value<T, E> orElseTry(final ThrowingFunction<E, T, E> f) {
            return this;
        }

        /**
         * @deprecated Always returns this.
         */
        @Override
        @Deprecated
        public Value<T, E> orElseTry(final ThrowingSupplier<T, E> f) {
            return this;
        }

        /**
         * @deprecated Always returns this.
         */
        @Override
        @Deprecated
        @SuppressWarnings("unchecked")
        public Value<T, Throwable> orElseTry(final Protocol protocol, final ThrowingFunction<E, T, Throwable> f) {
            return (Value<T, Throwable>) this;
        }

        /**
         * @deprecated Always returns this.
         */
        @Override
        @Deprecated
        @SuppressWarnings("unchecked")
        public Value<T, Throwable> orElseTry(final Protocol protocol, final ThrowingSupplier<T, Throwable> f) {
            return (Value<T, Throwable>) this;
        }

        /**
         * @deprecated Always returns this.
         */
        @Override
        @Deprecated
        @SuppressWarnings("unchecked")
        public Value<T, Throwable> orElseTry(final Resolver<T> resolver, final ThrowingFunction<E, T, Throwable> f) {
            return (Value<T, Throwable>) this;
        }

        /**
         * @deprecated Always returns this.
         */
        @Override
        @Deprecated
        @SuppressWarnings("unchecked")
        public Value<T, Throwable> orElseTry(final Resolver<T> resolver, final ThrowingSupplier<T, Throwable> f) {
            return (Value<T, Throwable>) this;
        }

        @Override
        public <M> Value<M, E> map(final Function<T, M> f) {
            return new Value<>(f.apply(this.value));
        }

        /**
         * @deprecated Always returns this.
         */
        @Override
        @Deprecated
        @SuppressWarnings("unchecked")
        public <E2 extends Throwable> Value<T, E2> mapErr(final Function<E, E2> f) {
            return (Value<T, E2>) this;
        }

        @Override
        public <M> Result<M, E> flatMap(final ResultFunction<T, M, E> f) {
            return f.apply(this.value);
        }

        @Override
        public <M> OptionalResult<M, E> flatMap(final OptionalResultFunction<T, M, E> f) {
            return f.apply(this.value);
        }

        /**
         * @deprecated Always returns this.
         */
        @Override
        @Deprecated
        @SuppressWarnings("unchecked")
        public <E2 extends Throwable> Result<T, E2> flatMapErr(final ResultFunction<E, T, E2> f) {
            return (Result<T, E2>) this;
        }

        /**
         * @deprecated Always returns this.
         */
        @Override
        @Deprecated
        @SuppressWarnings("unchecked")
        public <E2 extends Throwable> OptionalResult<T, E2> flatMapErr(final OptionalResultFunction<E, T, E2> f) {
            return (OptionalResult<T, E2>) this;
        }

        @Override
        public OptionalResult<T, E> filter(final Predicate<T> f) {
            return f.test(this.value) ? this : Result.empty();
        }

        @Override
        public Result<T, E> filter(final Predicate<T> f, final Supplier<E> err) {
            return f.test(this.value) ? this : Result.err(err.get());
        }

        /**
         * @deprecated Always returns this.
         */
        @Override
        @Deprecated
        public Value<T, E> filterErr(final Predicate<E> f) {
            return this;
        }

        /**
         * @deprecated Always returns this.
         */
        @Override
        @Deprecated
        public Value<T, E> filterErr(final Predicate<E> f, final Supplier<T> val) {
            return this;
        }

        @Override
        public <M> Value<M, E> andThen(final Function<T, M> f) {
            return Result.ok(f.apply(this.value));
        }

        @Override
        public PartialResult<Void, E> andThenTry(final ThrowingRunnable<E> attempt) {
            return Result.of(attempt);
        }

        @Override
        public <M> Result<M, Throwable> andThenSuppress(final ThrowingFunction<T, M, Throwable> attempt) {
            return Result.suppress(() -> attempt.apply(this.value));
        }

        @Override
        public Value<Void, E> andThen(final Runnable f) {
            f.run();
            return Result.ok();
        }

        @Override
        @Deprecated
        public <M> PartialResult<M, E> andThenTry(final ThrowingFunction<T, M, E> attempt) {
            return Result.of(() -> attempt.apply(this.value));
        }

        @Override
        @Deprecated
        public Result<Void, Throwable> andThenSuppress(final ThrowingRunnable<Throwable> attempt) {
            return Result.suppress(attempt);
        }

        /**
         * @deprecated Call {@link Value#expose} instead.
         */
        @Override
        @Deprecated
        public T unwrap() {
            return this.value;
        }

        /**
         * @deprecated Always fails.
         */
        @Override
        @Deprecated
        public E unwrapErr() {
            throw unwrapEx("Attempted to unwrap a result with no error.");
        }
    }

    /**
     * An implementation of {@link Result} which is the outcome of a failure.
     *
     * @param <T> A dummy parameter for the call site
     * @param <E> The type of error being wrapped
     */
    class Error<T, E extends Throwable> implements PartialResult<T, E>, Result<T, E> {

        private static final long serialVersionUID = 2L;

        private final E error;

        private Error(final E error) {
            this.error = Objects.requireNonNull(error, "Error may not be null");
        }

        /**
         * Returns the underlying error with no wrapper. This is a safe operation
         * when a given {@link Result} is known to be an {@link Error}.
         *
         * @return The underlying error.
         */
        public E expose() {
            return this.error;
        }

        /**
<<<<<<< HEAD
         * @deprecated Always returns this.
         */
        @Override
        @Deprecated
        public Error<T, E> defaultIfEmpty(final Supplier<T> defaultGetter) {
            return this;
        }

        /**
         * @deprecated Always returns this.
         */
        @Override
        @Deprecated
        public Error<T, E> errIfEmpty(final Supplier<E> defaultGetter) {
            return this;
        }

        /**
=======
>>>>>>> 6f935d8f
         * @deprecated Always returns false.
         */
        @Override
        @Deprecated
        public boolean isEmpty() {
            return false;
        }

        /**
         * @deprecated Always returns true.
         */
        @Override
        @Deprecated
        public boolean isErr() {
            return true;
        }

        /**
         * @deprecated Unnecessary check.
         */
        @Override
        @Deprecated
        public boolean isErr(Class<? super E> clazz) {
            if (!clazz.isInstance(this.error)) {
                throw wrongErrorEx(this.error);
            }
            return true;
        }

        /**
         * @deprecated Always returns true.
         */
        @Override
        @Deprecated
        public boolean isAnyErr() {
            return true;
        }

        /**
         * @deprecated Always an error.
         */
        @Override
        @Deprecated
        public Error<T, E> ifErr(final Consumer<E> f) {
            try {
                f.accept(this.error);
            } catch (ClassCastException ignored) {
                throw wrongErrorEx(this.error);
            }
            return this;
        }

        /**
         * @deprecated Always returns false.
         */
        @Override
        @Deprecated
        public boolean isOk() {
            return false;
        }

        /**
         * @deprecated Never runs.
         */
        @Override
        @Deprecated
        public Error<T, E> ifOk(final Consumer<T> f) {
            return this;
        }

        /**
         * @deprecated Always returns empty.
         */
        @Override
        @Deprecated
        public Optional<T> get(final Consumer<E> func) {
            return Optional.empty();
        }

        /**
         * @deprecated Use {@link Error#expose}.
         */
        @Override
        @Deprecated
        public Optional<Throwable> getAnyErr() {
            return Optional.of(this.error);
        }

        /**
         * @deprecated Always empty.
         */
        @Override
        @Deprecated
        public Optional<T> get() {
            return Optional.empty();
        }

        /**
         * @deprecated Always present - Use {@link Error#expose}.
         */
        @Override
        @Deprecated
        public Optional<E> getErr() {
            return Optional.of(this.error);
        }

        /**
         * @deprecated Always returns <code>ifErr#apply</code>.
         */
        @Override
        @Deprecated
        public <U> U fold(final Function<T, U> ifOk, final Function<E, U> ifErr) {
            try {
                return ifErr.apply(this.error);
            } catch (ClassCastException ignored) {
                throw wrongErrorEx(this.error);
            }
        }

        @Override
        public Value<T, E> resolve(final Function<E, T> ifErr) {
            return Result.ok(ifErr.apply(this.error));
        }

        /**
         * @deprecated Always fails.
         */
        @Override
        @Deprecated
        public T expect(final String message) {
            throw unwrapEx(message);
        }

        /**
         * @deprecated Always fails.
         */
        @Override
        @Deprecated
        public T expect(final String message, final Object... args) {
            throw unwrapEx(f(message, args));
        }

        /**
         * @deprecated Call {@link Error#expose} instead.
         */
        @Override
        @Deprecated
        public E expectErr(final String message) {
            return this.error;
        }

        /**
         * @deprecated Call {@link Error#expose} instead.
         */
        @Override
        @Deprecated
        public E expectErr(final String message, final Object... args) {
            return this.error;
        }

        /**
         * @deprecated Call {@link Error#expose} instead.
         */
        @Override
        @Deprecated
        public T orElseThrow() throws E {
            throw this.error;
        }

        /**
         * @deprecated Call {@link Error#expose} instead.
         */
        @Override
        @Deprecated
        public void throwIfErr() throws E {
            throw this.error;
        }

        /**
         * @deprecated Always returns this.
         */
        @Override
        @Deprecated
        @SuppressWarnings("deprecation")
        public Error<T, E> defaultIfEmpty(final Supplier<T> defaultGetter) {
            return this;
        }

        /**
         * @deprecated Always returns this.
         */
        @Override
        @Deprecated
        @SuppressWarnings("deprecation")
        public Error<T, E> ifEmpty(final Runnable f) {
            return this;
        }

        /**
         * @deprecated Always fails.
         */
        @Override
        @Deprecated
        @SuppressWarnings("deprecation")
        public void assertEmpty() {
            throw unwrapEx("Result contains an error.");
        }

        /**
         * @deprecated Always fails.
         */
        @Override
        @Deprecated
        @SuppressWarnings("deprecation")
        public void expectEmpty(final String message) {
            throw unwrapEx(message);
        }

        /**
         * @deprecated Always fails.
         */
        @Override
        @Deprecated
        @SuppressWarnings("deprecation")
        public void expectEmpty(final String message, final Object... args) {
            throw unwrapEx(f(message, args));
        }

        @Override
        public T orElse(final T val) {
            return val;
        }

        @Override
        public T orElseGet(final Supplier<T> f) {
            return f.get();
        }

        @Override
        public T orElseGet(final Function<E, T> f) {
            try {
                return f.apply(this.error);
            } catch (ClassCastException ignored) {
                throw wrongErrorEx(this.error);
            }
        }

        @Override
        public Pending<T, E> orElseTry(final ThrowingFunction<E, T, E> f) {
            try {
                return Result.of(() -> f.apply(this.error));
            } catch (ClassCastException ignored) {
                throw wrongErrorEx(this.error);
            }
        }

        @Override
        public PartialResult<T, E> orElseTry(final ThrowingSupplier<T, E> f) {
            return Result.of(f);
        }

        @Override
        public Result<T, Throwable> orElseTry(final Protocol protocol, final ThrowingFunction<E, T, Throwable> f) {
            return protocol.suppress(() -> f.apply(this.error));
        }

        @Override
        public Result<T, Throwable> orElseTry(final Protocol protocol, final ThrowingSupplier<T, Throwable> f) {
            return protocol.suppress(f);
        }

        @Override
        public Value<T, Throwable> orElseTry(final Resolver<T> resolver, final ThrowingFunction<E, T, Throwable> f) {
            return resolver.suppress(() -> f.apply(this.error));
        }

        @Override
        public Value<T, Throwable> orElseTry(final Resolver<T> resolver, final ThrowingSupplier<T, Throwable> f) {
            return resolver.suppress(f);
        }

        /**
         * @deprecated Needless allocation.
         */
        @Override
        @Deprecated
        @SuppressWarnings("unchecked")
        public <M> Error<M, E> map(final Function<T, M> f) {
            try {
                return (Error<M, E>) this;
            } catch (ClassCastException ignored) {
                throw wrongErrorEx(this.error);
            }
        }

        @Override
        public <E2 extends Throwable> Error<T, E2> mapErr(final Function<E, E2> f) {
            try {
                return new Error<>(f.apply(this.error));
            } catch (ClassCastException ignored) {
                throw wrongErrorEx(this.error);
            }
        }

        /**
         * @deprecated Always returns this.
         */
        @Override
        @Deprecated
        @SuppressWarnings("unchecked")
        public <M> Result<M, E> flatMap(final ResultFunction<T, M, E> f) {
            return (Result<M, E>) this;
        }

        @Override
        public <E2 extends Throwable> Result<T, E2> flatMapErr(final ResultFunction<E, T, E2> f) {
            try {
                return f.apply(this.error);
            } catch (ClassCastException ignored) {
                throw wrongErrorEx(this.error);
            }
        }

        /**
         * @deprecated Always returns this.
         */
        @Override
        @Deprecated
        @SuppressWarnings("unchecked")
        public <M> OptionalResult<M, E> flatMap(final OptionalResultFunction<T, M, E> f) {
            return (OptionalResult<M, E>) this;
        }

        @Override
        public <E2 extends Throwable> OptionalResult<T, E2> flatMapErr(final OptionalResultFunction<E, T, E2> f) {
            return f.apply(this.error);
        }

        /**
         * @deprecated Always returns this.
         */
        @Override
        @Deprecated
        public OptionalResult<T, E> filter(final Predicate<T> f) {
            return this;
        }

        /**
         * @deprecated Always returns this.
         */
        @Override
        @Deprecated
        public Error<T, E> filter(final Predicate<T> f, final Supplier<E> err) {
            return this;
        }

        @Override
        public OptionalResult<T, E> filterErr(final Predicate<E> f) {
            return f.test(this.error) ? this : Result.empty();
        }

        @Override
        public Result<T, E> filterErr(final Predicate<E> f, final Supplier<T> val) {
            return f.test(this.error) ? this : Result.ok(val.get());
        }

        /**
         * @deprecated Never runs function.
         */
        @Override
        @Deprecated
        @SuppressWarnings("unchecked")
        public <M> Error<M, E> andThen(final Function<T, M> f) {
            return (Error<M, E>) this;
        }

        /**
         * @deprecated Never runs function.
         */
        @Override
        @Deprecated
        @SuppressWarnings("unchecked")
        public <M> Error<M, E> andThenTry(final ThrowingFunction<T, M, E> attempt) {
            return (Error<M, E>) this;
        }

        /**
         * @deprecated Never runs function.
         */
        @Override
        @Deprecated
        @SuppressWarnings("unchecked")
        public <M> Error<M, Throwable> andThenSuppress(final ThrowingFunction<T, M, Throwable> attempt) {
            return (Error<M, Throwable>) this;
        }

        /**
         * @deprecated Never runs function.
         */
        @Override
        @Deprecated
        @SuppressWarnings("unchecked")
        public Error<Void, E> andThen(final Runnable f) {
            return (Error<Void, E>) this;
        }

        /**
         * @deprecated Never runs function.
         */
        @Override
        @Deprecated
        @SuppressWarnings("unchecked")
        public Error<Void, Throwable> andThenSuppress(final ThrowingRunnable<Throwable> attempt) {
            return (Error<Void, Throwable>) this;
        }

        /**
         * @deprecated Never runs function.
         */
        @Override
        @Deprecated
        @SuppressWarnings("unchecked")
        public Error<Void, E> andThenTry(final ThrowingRunnable<E> attempt) {
            return (Error<Void, E>) this;
        }

        /**
         * @deprecated Always fails.
         */
        @Override
        @Deprecated
        public T unwrap() {
            throw unwrapEx("Attempted to unwrap a result with no value.");
        }

        /**
         * @deprecated Call {@link Error#expose} instead.
         */
        @Override
        @Deprecated
        public E unwrapErr() {
            return this.error;
        }
    }

    /**
     * An implementation of {@link OptionalResult} which is the outcome of neither success
     * nor an error. Always returned as a singleton instance.
     *
     * @param <T> A dummy parameter for the call site
     * @param <E> The type of error being wrapped
     */
    class Empty<T, E extends Throwable> implements OptionalResult<T, E>, PartialOptionalResult<T, E> {

        private static final long serialVersionUID = 2L;

        static final Empty<?, ?> INSTANCE = new Empty<>();

        private Empty() {}

        @Override
        public Value<T, E> defaultIfEmpty(final Supplier<T> defaultGetter) {
            return new Value<>(Objects.requireNonNull(defaultGetter.get(), "Default getter"));
        }

        @Override
        public Error<T, E> errIfEmpty(final Supplier<E> defaultGetter) {
            return new Error<>(Objects.requireNonNull(defaultGetter.get(), "Default getter"));
        }

        /**
         * @deprecated Always returns true.
         */
        @Override
        @Deprecated
        public boolean isEmpty() {
            return true;
        }

        /**
         * @deprecated Always runs.
         */
        @Override
        @Deprecated
        @CheckReturnValue
        public Empty<T, E> ifEmpty(final Runnable f) {
            f.run();
            return this;
        }

        /**
         * @deprecated Always returns false.
         */
        @Override
        @Deprecated
        public boolean isErr() {
            return false;
        }

        /**
         * @deprecated Never runs.
         */
        @Override
        @Deprecated
        public Empty<T, E> ifErr(final Consumer<E> f) {
            return this;
        }
        /**
         * @deprecated Always returns false.
         */
        @Override
        @Deprecated
        public boolean isOk() {
            return false;
        }

        /**
         * @deprecated Never runs.
         */
        @Override
        @Deprecated
        public Empty<T, E> ifOk(final Consumer<T> f) {
            return this;
        }

        /**
         * @deprecated Always returns false.
         */
        @Override
        @Deprecated
        public boolean isErr(final Class<? super E> clazz) {
            return false;
        }

        /**
         * @deprecated Always returns false.
         */
        @Override
        @Deprecated
        @CheckReturnValue
        public boolean isAnyErr() {
            return false;
        }

        /**
         * @deprecated Always returns empty.
         */
        @Override
        @Deprecated
        @CheckReturnValue
        public Optional<T> get(final Consumer<E> func) {
            return Optional.empty();
        }

        /**
         * @deprecated Always returns empty.
         */
        @Override
        @Deprecated
        public Optional<T> get() {
            return Optional.empty();
        }

        /**
         * @deprecated Always returns empty.
         */
        @Override
        @Deprecated
        public Optional<E> getErr() {
            return Optional.empty();
        }

        /**
         * @deprecated Always returns val.
         */
        @Override
        @Deprecated
        public T orElse(final T val) {
            return val;
        }

        /**
         * @deprecated Always returns val.
         */
        @Override
        @Deprecated
        public T orElseGet(final Supplier<T> f) {
            return f.get();
        }

        /**
         * @deprecated Always runs function.
         */
        @Override
        @Deprecated
        public PartialResult<T, E> orElseTry(final ThrowingSupplier<T, E> f) {
            return Result.of(f);
        }

        /**
         * @deprecated Always runs function.
         */
        @Override
        @Deprecated
        public Result<T, Throwable> orElseTry(final Protocol protocol, final ThrowingSupplier<T, Throwable> f) {
            return protocol.suppress(f);
        }

        /**
         * @deprecated Always returns this.
         */
        @Override
        @Deprecated
        @SuppressWarnings("unchecked")
        public <M> Empty<M, E> map(final Function<T, M> f) {
            return (Empty<M, E>) this;
        }

        /**
         * @deprecated Always returns this.
         */
        @Override
        @Deprecated
        @SuppressWarnings("unchecked")
        public <E2 extends Throwable> Empty<T, E2> mapErr(final Function<E, E2> f) {
            return (Empty<T, E2>) this;
        }

        /**
         * @deprecated Always returns this.
         */
        @Override
        @Deprecated
        @SuppressWarnings("unchecked")
        public <M> OptionalResult<M, E> flatMap(final OptionalResultFunction<T, M, E> f) {
            return (OptionalResult<M, E>) this;
        }

        /**
         * @deprecated Always returns this.
         */
        @Override
        @Deprecated
        @SuppressWarnings("unchecked")
        public <E2 extends Throwable> OptionalResult<T, E2> flatMapErr(final OptionalResultFunction<E, T, E2> f) {
            return (OptionalResult<T, E2>) this;
        }

        /**
         * @deprecated Always returns this.
         */
        @Override
        @Deprecated
        public Empty<T, E> filter(final Predicate<T> f) {
            return this;
        }

        /**
         * @deprecated Always returns this.
         */
        @Override
        @Deprecated
        public OptionalResult<T, E> filter(final Predicate<T> f, final Supplier<E> err) {
            return this;
        }

        /**
         * @deprecated Always returns this.
         */
        @Override
        @Deprecated
        public Empty<T, E> filterErr(final Predicate<E> f) {
            return this;
        }

        /**
         * @deprecated Always returns this.
         */
        @Override
        @Deprecated
        public OptionalResult<T, E> filterErr(final Predicate<E> f, final Supplier<T> val) {
            return this;
        }

        /**
         * @deprecated Always returns this.
         */
        @Override
        @Deprecated
        @SuppressWarnings("unchecked")
        public <M> Empty<M, E> andThen(final Function<T, M> f) {
            return (Empty<M, E>) this;
        }

        /**
         * @deprecated Always returns this.
         */
        @Override
        @Deprecated
        @SuppressWarnings("unchecked")
        public <M> Empty<M, E> andThenTry(final ThrowingFunction<T, M, E> attempt) {
            return (Empty<M, E>) this;
        }

        /**
         * @deprecated Always returns this.
         */
        @Override
        @Deprecated
        @SuppressWarnings("unchecked")
        public <M> Empty<M, Throwable> andThenSuppress(final ThrowingFunction<T, M, Throwable> attempt) {
            return (Empty<M, Throwable>) this;
        }

        /**
         * @deprecated Always returns this.
         */
        @Override
        @Deprecated
        @SuppressWarnings("unchecked")
        public Empty<Void, E> andThen(final Runnable f) {
            return (Empty<Void, E>) this;
        }

        /**
         * @deprecated Always returns this.
         */
        @Override
        @Deprecated
        @SuppressWarnings("unchecked")
        public Empty<Void, E> andThenTry(final ThrowingRunnable<E> attempt) {
            return (Empty<Void, E>) this;
        }

        /**
         * @deprecated Always returns this.
         */
        @Override
        @Deprecated
        @SuppressWarnings("unchecked")
        public Empty<Void, Throwable> andThenSuppress(final ThrowingRunnable<Throwable> attempt) {
            return (Empty<Void, Throwable>) this;
        }

        /**
         * @deprecated Always returns empty.
         */
        @Override
        @Deprecated
        public Optional<Throwable> getAnyErr() {
            return Optional.empty();
        }

        /**
         * @deprecated Always fails.
         */
        @Override
        @Deprecated
        public T unwrap() {
            throw unwrapEx("Attempted to unwrap a result with no value.");
        }

        /**
         * @deprecated Always fails.
         */
        @Override
        @Deprecated
        public E unwrapErr() {
            throw unwrapEx("Attempted to unwrap a result with no error.");
        }

        /**
         * @deprecated Does nothing.
         */
        @Override
        @Deprecated
        public void assertEmpty() {}

        /**
         * @deprecated Always throws NPE.
         */
        @Override
        @Deprecated
        public T expect(final String message) {
            throw new NullPointerException(message);
        }

        /**
         * @deprecated Always throws NPE.
         */
        @Override
        @Deprecated
        public T expect(final String message, final Object... args) {
            throw new NullPointerException(f(message, args));
        }

        /**
         * @deprecated Always throws NPE.
         */
        @Override
        @Deprecated
        public E expectErr(final String message) {
            throw new NullPointerException(message);
        }

        /**
         * @deprecated Always throws NPE.
         */
        @Override
        @Deprecated
        public E expectErr(final String message, final Object... args) {
            throw new NullPointerException(f(message, args));
        }

        /**
         * @deprecated Does nothing.
         */
        @Override
        @Deprecated
        public void expectEmpty(final String message) {}

        /**
         * @deprecated Does nothing.
         */
        @Override
        @Deprecated
        public void expectEmpty(final String message, final Object... args) {}

        /**
         * @deprecated Always throws NPE.
         */
        @Override
        @Deprecated
        public T orElseThrow() {
            throw new NullPointerException("No value in wrapper.");
        }

        /**
         * @deprecated Always throws NPE.
         */
        @Override
        @Deprecated
        public void throwIfErr() {
            throw new NullPointerException("No value in wrapper");
        }
    }

    /**
     * Specifications for constructing a new {@link Result}.
     * <p>
     *     When a caller receives this type, they should hopefully be aware that it <b>does
     *   not contain a value or an error</b>, as the procedure has most likely not yet taken
     *   place. Instead, the caller must apply a handler method, which will then lazily
     *   execute the procedure and return a standard {@link Result} wrapper.
     * </p>
     * @param <T> The type of value being wrapped.
     * @param <E> The type of error being wrapped.
     */
    class Pending<T, E extends Throwable> implements PartialResult<T, E> {

        private final ThrowingSupplier<T, E> resultGetter;
        private final Supplier<Result<T, E>> defaultGetter;
        private volatile Result<T, E> result = null;

        private Pending(final ThrowingSupplier<T, E> getter) {
            this(getter, null);
        }

        private Pending(final ThrowingSupplier<T, E> resultGetter, final Supplier<Result<T, E>> defaultGetter) {
            this.resultGetter = resultGetter;
            this.defaultGetter = defaultGetter;
        }

        /**
         * This method is the safest way to handle an incoming {@link Result.Pending}.
         * <p>
         *   It provides a contract of acknowledgement that there may be an error within this
         *   wrapper. More importantly, it coerces the underlying error to the expected type
         *   at the call site, which can be handled by this wrapper.
         * </p>
         * @throws WrongErrorException If the underlying error is an unexpected type.
         * @param f A function consuming the error, if present.
         * @return A concrete, evaluated {@link Result}.
         */
        @Override
        public Result<T, E> ifErr(final Consumer<E> f) {
            return this.execute().ifErr(f);
        }

        @Override
        public Optional<T> get(final Consumer<E> f) {
            return this.execute().get(f);
        }

        @Override
        @SuppressWarnings("unchecked")
        public Optional<Throwable> getAnyErr() {
            return (Optional<Throwable>) this.execute().getErr();
        }

        @Override
        @CheckReturnValue
        public boolean isErr(final Class<? super E> clazz) {
            return checkError(this.execute(), clazz);
        }

        @CheckReturnValue
        public boolean isAnyErr() {
            return this.execute().isErr();
        }

        @Override
        @CheckReturnValue
        public <U> U fold(final Function<T, U> ifOk, final Function<E, U> ifErr) {
            return this.execute().fold(ifOk, ifErr);
        }

        @Override
        public Value<T, E> resolve(final Function<E, T> ifErr) {
            return this.execute().resolve(ifErr);
        }

        @Override
        public T expect(final String message) {
            return this.execute().expect(message);
        }

        @Override
        public Throwable expectErr(final String message) {
            return this.execute().expectErr(message);
        }

        @Override
        public void throwIfErr() throws E {
            this.execute().throwIfErr();
        }

        @Override
        @CheckReturnValue
        public T orElseGet(final Function<E, T> f) {
            return this.execute().orElseGet(f);
        }

        @Override
        @CheckReturnValue
        public PartialResult<T, E> orElseTry(final ThrowingFunction<E, T, E> f) {
            return this.execute().orElseTry(f);
        }

        @Override
        @CheckReturnValue
        public Result<T, Throwable> orElseTry(final Protocol protocol, final ThrowingFunction<E, T, Throwable> f) {
            return this.execute().orElseTry(protocol, f);
        }

        @Override
        @CheckReturnValue
        public Value<T, Throwable> orElseTry(final Resolver<T> resolver, final ThrowingFunction<E, T, Throwable> f) {
            return this.execute().orElseTry(resolver, f);
        }

        /**
         * Lazily initializes and returns the underlying result object contained within this
         * partial wrapper. This method is and must always be executed in some way in order
         * for the throwing process being wrapped by it to run.
         *
         * For internal callers only: use this method as an accessor for {@link this#result}.
         * <b>Do not</b> access the field directly.
         *
         * @return A {@link Result} type indicating the newly-discovered outcome.
         */
        private synchronized Result<T, E> execute() {
            if (this.result != null) {
                return this.result;
            }
            final T value;
            try {
                value = this.resultGetter.get();
            } catch (final Throwable e) {
                return this.result = new Error<>(Shorthand.errorFound(e));
            }

            if (value != null) {
                return this.result = new Value<>(value);
            }
            return this.result = Objects.requireNonNull(this.defaultGetter, "nonnull attempt").get();
        }
    }

    /**
     * Variant of {@link Pending} which is allowed to wrap null values.
     * <p>
     *   As with {@link Pending}, you should be aware that this type does <b>not contain
     *   a value or an error</b>. Ideally, you would immediately handle the cases where
     *   an outcome is either null or an error.
     * </p><p>
     *   For example,
     * </p><pre>
     *   // A complete result which may never be null or contain a non-reifiable error.
     *   final Result<String, RuntimeException> result = Result.nullable(() -> null)
     *     .defaultIfEmpty(() -> "Hello, World!") // Get a Result$Pending
     *     .ifErr(() -> log.warn("oops!)); // Get a complete Result.
     * </pre>
     * @see Pending
     * @param <T> The type of value being wrapped.
     * @param <E> The type of error being wrapped.
     */
    class PendingNullable<T, E extends Throwable> implements PartialOptionalResult<T, E> {

        private final ThrowingSupplier<T, E> resultGetter;
        private volatile OptionalResult<T, E> result = null;

        private PendingNullable(final ThrowingSupplier<T, E> resultGetter) {
            this.resultGetter = resultGetter;
        }

        @Override
        @CheckReturnValue
        public PartialResult<T, E> defaultIfEmpty(final Supplier<T> defaultGetter) {
            return new Pending<>(this.resultGetter, () -> new Value<>(defaultGetter.get()));
        }

        @Override
        @CheckReturnValue
        public PartialResult<T, E> errIfEmpty(final Supplier<E> defaultGetter) {
            return new Pending<>(this.resultGetter, () -> new Error<>(defaultGetter.get()));
        }

        @Override
        @CheckReturnValue
        public PartialOptionalResult<T, E> ifEmpty(final Runnable f) {
            this.execute().ifEmpty(f);
            return this;
        }

        @Override
        @CheckReturnValue
        public boolean isErr(final Class<? super E> clazz) {
            return checkError(this.execute(), clazz);
        }

        @Override
        @CheckReturnValue
        public boolean isAnyErr() {
            return this.execute().isErr();
        }

        @Override
        public OptionalResult<T, E> ifErr(final Consumer<E> f) {
            return this.execute().ifErr(f);
        }

        @Override
        @CheckReturnValue
        public Optional<T> get(Consumer<E> f) {
            return this.execute().get(f);
        }

        @Override
        @SuppressWarnings("unchecked")
        public Optional<Throwable> getAnyErr() {
            return (Optional<Throwable>) this.execute().getErr();
        }

        @Override
        public T expect(final String message) {
            return this.execute().expect(message);
        }

        @Override
        public void expectEmpty(final String message) {
            this.execute().expectEmpty(message);
        }

        @Override
        public Throwable expectErr(final String message) {
            return this.execute().expectErr(message);
        }

        @Override
        public void throwIfErr() throws Throwable {
            this.execute().throwIfErr();
        }

        /**
         * Variant of {@link Pending#execute} which does not support default values.
         *
         * @return An {@link OptionalResult} type indicating the newly-discovered outcome.
         */
        private synchronized OptionalResult<T, E> execute() {
            if (this.result != null) {
                return this.result;
            }
            try {
                return this.result = Result.nullable(this.resultGetter.get());
            } catch (final Throwable e) {
                return this.result = new Error<>(errorFound(e));
            }
        }
    }
}<|MERGE_RESOLUTION|>--- conflicted
+++ resolved
@@ -1111,16 +1111,6 @@
         }
 
         /**
-<<<<<<< HEAD
-         * @deprecated Always returns this.
-         */
-        @Override
-        @Deprecated
-        public Value<T, E> defaultIfEmpty(final Supplier<T> defaultGetter) {
-            return this;
-        }
-
-        /**
          * @deprecated Always returns this.
          */
         @Override
@@ -1130,8 +1120,6 @@
         }
 
         /**
-=======
->>>>>>> 6f935d8f
          * @deprecated Always returns false.
          */
         @Override
@@ -1587,16 +1575,6 @@
         }
 
         /**
-<<<<<<< HEAD
-         * @deprecated Always returns this.
-         */
-        @Override
-        @Deprecated
-        public Error<T, E> defaultIfEmpty(final Supplier<T> defaultGetter) {
-            return this;
-        }
-
-        /**
          * @deprecated Always returns this.
          */
         @Override
@@ -1606,8 +1584,6 @@
         }
 
         /**
-=======
->>>>>>> 6f935d8f
          * @deprecated Always returns false.
          */
         @Override
@@ -2479,6 +2455,15 @@
         private Pending(final ThrowingSupplier<T, E> resultGetter, final Supplier<Result<T, E>> defaultGetter) {
             this.resultGetter = resultGetter;
             this.defaultGetter = defaultGetter;
+        }
+
+        /**
+         * @deprecated Always returns this.
+         */
+        @Override
+        @Deprecated
+        public PartialResult<T, E> errIfEmpty(final Supplier<E> defaultGetter) {
+            return this;
         }
 
         /**
